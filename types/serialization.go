package types

import (
<<<<<<< HEAD
	abci "github.com/cometbft/cometbft/abci/types"
	"github.com/cometbft/cometbft/types"
=======
	"github.com/tendermint/tendermint/types"
>>>>>>> 5ff06093

	pb "github.com/rollkit/rollkit/types/pb/rollkit"
)

// MarshalBinary encodes Block into binary form and returns it.
func (b *Block) MarshalBinary() ([]byte, error) {
	bp, err := b.ToProto()
	if err != nil {
		return nil, err
	}
	return bp.Marshal()
}

// UnmarshalBinary decodes binary form of Block into object.
func (b *Block) UnmarshalBinary(data []byte) error {
	var pBlock pb.Block
	err := pBlock.Unmarshal(data)
	if err != nil {
		return err
	}
	err = b.FromProto(&pBlock)
	return err
}

// MarshalBinary encodes Header into binary form and returns it.
func (h *Header) MarshalBinary() ([]byte, error) {
	return h.ToProto().Marshal()
}

// UnmarshalBinary decodes binary form of Header into object.
func (h *Header) UnmarshalBinary(data []byte) error {
	var pHeader pb.Header
	err := pHeader.Unmarshal(data)
	if err != nil {
		return err
	}
	err = h.FromProto(&pHeader)
	return err
}

// MarshalBinary encodes Data into binary form and returns it.
func (d *Data) MarshalBinary() ([]byte, error) {
	return d.ToProto().Marshal()
}

// MarshalBinary encodes Commit into binary form and returns it.
func (c *Commit) MarshalBinary() ([]byte, error) {
	return c.ToProto().Marshal()
}

// UnmarshalBinary decodes binary form of Commit into object.
func (c *Commit) UnmarshalBinary(data []byte) error {
	var pCommit pb.Commit
	err := pCommit.Unmarshal(data)
	if err != nil {
		return err
	}
	err = c.FromProto(&pCommit)
	return err
}

// ToProto converts SignedHeader into protobuf representation and returns it.
func (h *SignedHeader) ToProto() (*pb.SignedHeader, error) {
	vSet, err := h.Validators.ToProto()
	if err != nil {
		return nil, err
	}
	return &pb.SignedHeader{
		Header:     h.Header.ToProto(),
		Commit:     h.Commit.ToProto(),
		Validators: vSet,
	}, nil
}

// FromProto fills SignedHeader with data from protobuf representation.
func (h *SignedHeader) FromProto(other *pb.SignedHeader) error {
	err := h.Header.FromProto(other.Header)
	if err != nil {
		return err
	}
	err = h.Commit.FromProto(other.Commit)
	if err != nil {
		return err
	}

	if other.Validators != nil && other.Validators.GetProposer() != nil {
		validators, err := types.ValidatorSetFromProto(other.Validators)
		if err != nil {
			return err
		}

		h.Validators = validators
	}
	return nil
}

// MarshalBinary encodes SignedHeader into binary form and returns it.
func (h *SignedHeader) MarshalBinary() ([]byte, error) {
	hp, err := h.ToProto()
	if err != nil {
		return nil, err
	}
	return hp.Marshal()
}

// UnmarshalBinary decodes binary form of SignedHeader into object.
func (h *SignedHeader) UnmarshalBinary(data []byte) error {
	var pHeader pb.SignedHeader
	err := pHeader.Unmarshal(data)
	if err != nil {
		return err
	}
	err = h.FromProto(&pHeader)
	if err != nil {
		return err
	}
	return nil
}

// ToProto converts Header into protobuf representation and returns it.
func (h *Header) ToProto() *pb.Header {
	return &pb.Header{
		Version: &pb.Version{
			Block: h.Version.Block,
			App:   h.Version.App,
		},
		Height:          h.BaseHeader.Height,
		Time:            h.BaseHeader.Time,
		LastHeaderHash:  h.LastHeaderHash[:],
		LastCommitHash:  h.LastCommitHash[:],
		DataHash:        h.DataHash[:],
		ConsensusHash:   h.ConsensusHash[:],
		AppHash:         h.AppHash[:],
		LastResultsHash: h.LastResultsHash[:],
		ProposerAddress: h.ProposerAddress[:],
		AggregatorsHash: h.AggregatorsHash[:],
		ChainId:         h.BaseHeader.ChainID,
	}
}

// FromProto fills Header with data from its protobuf representation.
func (h *Header) FromProto(other *pb.Header) error {
	h.Version.Block = other.Version.Block
	h.Version.App = other.Version.App
	h.BaseHeader.ChainID = other.ChainId
	h.BaseHeader.Height = other.Height
	h.BaseHeader.Time = other.Time
	h.LastHeaderHash = other.LastHeaderHash
	h.LastCommitHash = other.LastCommitHash
	h.DataHash = other.DataHash
	h.ConsensusHash = other.ConsensusHash
	h.AppHash = other.AppHash
	h.LastResultsHash = other.LastResultsHash
	h.AggregatorsHash = other.AggregatorsHash
	if len(other.ProposerAddress) > 0 {
		h.ProposerAddress = make([]byte, len(other.ProposerAddress))
		copy(h.ProposerAddress, other.ProposerAddress)
	}

	return nil
}

// ToProto converts Block into protobuf representation and returns it.
func (b *Block) ToProto() (*pb.Block, error) {
	sp, err := b.SignedHeader.ToProto()
	if err != nil {
		return nil, err
	}
	return &pb.Block{
		SignedHeader: sp,
		Data:         b.Data.ToProto(),
	}, nil
}

// ToProto converts Data into protobuf representation and returns it.
func (d *Data) ToProto() *pb.Data {
	return &pb.Data{
		Txs:                    txsToByteSlices(d.Txs),
		IntermediateStateRoots: d.IntermediateStateRoots.RawRootsList,
		// Note: Temporarily remove Evidence #896
		// Evidence:               evidenceToProto(d.Evidence),
	}
}

// FromProto fills Block with data from its protobuf representation.
func (b *Block) FromProto(other *pb.Block) error {
	err := b.SignedHeader.FromProto(other.SignedHeader)
	if err != nil {
		return err
	}
	b.Data.Txs = byteSlicesToTxs(other.Data.Txs)
	b.Data.IntermediateStateRoots.RawRootsList = other.Data.IntermediateStateRoots
	// Note: Temporarily remove Evidence #896
	// b.Data.Evidence = evidenceFromProto(other.Data.Evidence)

	return nil
}

// ToProto converts Commit into protobuf representation and returns it.
func (c *Commit) ToProto() *pb.Commit {
	return &pb.Commit{
		Signatures: signaturesToByteSlices(c.Signatures),
	}
}

// FromProto fills Commit with data from its protobuf representation.
func (c *Commit) FromProto(other *pb.Commit) error {
	c.Signatures = byteSlicesToSignatures(other.Signatures)

	return nil
}

// ToProto converts State into protobuf representation and returns it.
func (s *State) ToProto() (*pb.State, error) {
	nextValidators, err := s.NextValidators.ToProto()
	if err != nil {
		return nil, err
	}
	validators, err := s.Validators.ToProto()
	if err != nil {
		return nil, err
	}
	lastValidators, err := s.LastValidators.ToProto()
	if err != nil {
		return nil, err
	}

	return &pb.State{
		Version:                          &s.Version,
		ChainId:                          s.ChainID,
		InitialHeight:                    s.InitialHeight,
		LastBlockHeight:                  s.LastBlockHeight,
		LastBlockID:                      s.LastBlockID.ToProto(),
		LastBlockTime:                    s.LastBlockTime,
		DAHeight:                         s.DAHeight,
		NextValidators:                   nextValidators,
		Validators:                       validators,
		LastValidators:                   lastValidators,
		LastHeightValidatorsChanged:      s.LastHeightValidatorsChanged,
		ConsensusParams:                  s.ConsensusParams,
		LastHeightConsensusParamsChanged: s.LastHeightConsensusParamsChanged,
		LastResultsHash:                  s.LastResultsHash[:],
		AppHash:                          s.AppHash[:],
	}, nil
}

// FromProto fills State with data from its protobuf representation.
func (s *State) FromProto(other *pb.State) error {
	var err error
	s.Version = *other.Version
	s.ChainID = other.ChainId
	s.InitialHeight = other.InitialHeight
	s.LastBlockHeight = other.LastBlockHeight
	lastBlockID, err := types.BlockIDFromProto(&other.LastBlockID)
	if err != nil {
		return err
	}
	s.LastBlockID = *lastBlockID
	s.LastBlockTime = other.LastBlockTime
	s.DAHeight = other.DAHeight
	s.NextValidators, err = types.ValidatorSetFromProto(other.NextValidators)
	if err != nil {
		return err
	}
	s.Validators, err = types.ValidatorSetFromProto(other.Validators)
	if err != nil {
		return err
	}
	s.LastValidators, err = types.ValidatorSetFromProto(other.LastValidators)
	if err != nil {
		return err
	}
	s.LastHeightValidatorsChanged = other.LastHeightValidatorsChanged
	s.ConsensusParams = other.ConsensusParams
	s.LastHeightConsensusParamsChanged = other.LastHeightConsensusParamsChanged
	s.LastResultsHash = other.LastResultsHash
	s.AppHash = other.AppHash

	return nil
}

func txsToByteSlices(txs Txs) [][]byte {
	bytes := make([][]byte, len(txs))
	for i := range txs {
		bytes[i] = txs[i]
	}
	return bytes
}

func byteSlicesToTxs(bytes [][]byte) Txs {
	if len(bytes) == 0 {
		return nil
	}
	txs := make(Txs, len(bytes))
	for i := range txs {
		txs[i] = bytes[i]
	}
	return txs
}

<<<<<<< HEAD
func evidenceToProto(evidence EvidenceData) []*abci.Misbehavior {
	var ret []*abci.Misbehavior
	for _, e := range evidence.Evidence {
		for i := range e.ABCI() {
			ae := e.ABCI()[i]
			ret = append(ret, &ae)
		}
	}
	return ret
}

func evidenceFromProto(evidence []*abci.Misbehavior) EvidenceData {
	var ret EvidenceData
	// TODO(tzdybal): right now Evidence is just an interface without implementations
	return ret
}
=======
// Note: Temporarily remove Evidence #896

// func evidenceToProto(evidence EvidenceData) []*abci.Evidence {
// 	var ret []*abci.Evidence
// 	for _, e := range evidence.Evidence {
// 		for i := range e.ABCI() {
// 			ae := e.ABCI()[i]
// 			ret = append(ret, &ae)
// 		}
// 	}
// 	return ret
// }

// func evidenceFromProto(evidence []*abci.Evidence) EvidenceData {
// 	var ret EvidenceData
// 	// TODO(tzdybal): right now Evidence is just an interface without implementations
// 	return ret
// }
>>>>>>> 5ff06093

func signaturesToByteSlices(sigs []Signature) [][]byte {
	if sigs == nil {
		return nil
	}
	bytes := make([][]byte, len(sigs))
	for i := range sigs {
		bytes[i] = sigs[i]
	}
	return bytes
}

func byteSlicesToSignatures(bytes [][]byte) []Signature {
	if bytes == nil {
		return nil
	}
	sigs := make([]Signature, len(bytes))
	for i := range bytes {
		sigs[i] = bytes[i]
	}
	return sigs
}<|MERGE_RESOLUTION|>--- conflicted
+++ resolved
@@ -1,12 +1,7 @@
 package types
 
 import (
-<<<<<<< HEAD
-	abci "github.com/cometbft/cometbft/abci/types"
-	"github.com/cometbft/cometbft/types"
-=======
 	"github.com/tendermint/tendermint/types"
->>>>>>> 5ff06093
 
 	pb "github.com/rollkit/rollkit/types/pb/rollkit"
 )
@@ -307,24 +302,6 @@
 	return txs
 }
 
-<<<<<<< HEAD
-func evidenceToProto(evidence EvidenceData) []*abci.Misbehavior {
-	var ret []*abci.Misbehavior
-	for _, e := range evidence.Evidence {
-		for i := range e.ABCI() {
-			ae := e.ABCI()[i]
-			ret = append(ret, &ae)
-		}
-	}
-	return ret
-}
-
-func evidenceFromProto(evidence []*abci.Misbehavior) EvidenceData {
-	var ret EvidenceData
-	// TODO(tzdybal): right now Evidence is just an interface without implementations
-	return ret
-}
-=======
 // Note: Temporarily remove Evidence #896
 
 // func evidenceToProto(evidence EvidenceData) []*abci.Evidence {
@@ -343,7 +320,6 @@
 // 	// TODO(tzdybal): right now Evidence is just an interface without implementations
 // 	return ret
 // }
->>>>>>> 5ff06093
 
 func signaturesToByteSlices(sigs []Signature) [][]byte {
 	if sigs == nil {
