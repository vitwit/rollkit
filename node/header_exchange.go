--- conflicted
+++ resolved
@@ -17,6 +17,7 @@
 	"github.com/libp2p/go-libp2p/core/host"
 	"github.com/libp2p/go-libp2p/core/peer"
 	"github.com/libp2p/go-libp2p/p2p/net/conngater"
+	tmtypes "github.com/tendermint/tendermint/types"
 	"go.uber.org/multierr"
 
 	"github.com/rollkit/rollkit/config"
@@ -28,21 +29,14 @@
 // Contains a header store where synced headers are stored.
 // Uses the go-header library for handling all P2P logic.
 type HeaderExchangeService struct {
-<<<<<<< HEAD
-	conf         config.NodeConfig
-	genesis      *cmtypes.GenesisDoc
-	p2p          *p2p.Client
-	ex           *goheaderp2p.Exchange[*types.SignedHeader]
-=======
 	conf        config.NodeConfig
-	genesis     *tmtypes.GenesisDoc
+	genesis     *cmtypes.GenesisDoc
 	p2p         *p2p.Client
 	ex          *goheaderp2p.Exchange[*types.SignedHeader]
 	sub         *goheaderp2p.Subscriber[*types.SignedHeader]
 	p2pServer   *goheaderp2p.ExchangeServer[*types.SignedHeader]
 	headerStore *goheaderstore.Store[*types.SignedHeader]
 
->>>>>>> 4c951e48
 	syncer       *goheadersync.Syncer[*types.SignedHeader]
 	syncerStatus *SyncerStatus
 
@@ -50,9 +44,6 @@
 	ctx    context.Context
 }
 
-<<<<<<< HEAD
-func NewHeaderExchangeService(ctx context.Context, store ds.TxnDatastore, conf config.NodeConfig, genesis *cmtypes.GenesisDoc, p2p *p2p.Client, logger log.Logger) (*HeaderExchangeService, error) {
-=======
 func NewHeaderExchangeService(ctx context.Context, store ds.TxnDatastore, conf config.NodeConfig, genesis *tmtypes.GenesisDoc, p2p *p2p.Client, logger log.Logger) (*HeaderExchangeService, error) {
 	if genesis == nil {
 		return nil, errors.New("genesis doc cannot be nil")
@@ -60,7 +51,6 @@
 	if p2p == nil {
 		return nil, errors.New("p2p client cannot be nil")
 	}
->>>>>>> 4c951e48
 	// store is TxnDatastore, but we require Batching, hence the type assertion
 	// note, the badger datastore impl that is used in the background implements both
 	storeBatch, ok := store.(ds.Batching)
