--- conflicted
+++ resolved
@@ -11,7 +11,6 @@
 	"github.com/stretchr/testify/mock"
 	"github.com/stretchr/testify/require"
 
-<<<<<<< HEAD
 	abci "github.com/cometbft/cometbft/abci/types"
 	cfg "github.com/cometbft/cometbft/config"
 	"github.com/cometbft/cometbft/libs/log"
@@ -19,15 +18,6 @@
 	cmproto "github.com/cometbft/cometbft/proto/tendermint/types"
 	"github.com/cometbft/cometbft/proxy"
 	cmtypes "github.com/cometbft/cometbft/types"
-=======
-	abci "github.com/tendermint/tendermint/abci/types"
-	cfg "github.com/tendermint/tendermint/config"
-	"github.com/tendermint/tendermint/crypto/ed25519"
-	"github.com/tendermint/tendermint/libs/log"
-	"github.com/tendermint/tendermint/libs/pubsub/query"
-	"github.com/tendermint/tendermint/proxy"
-	tmtypes "github.com/tendermint/tendermint/types"
->>>>>>> acf0090d
 
 	"github.com/rollkit/rollkit/mempool"
 	mempoolv1 "github.com/rollkit/rollkit/mempool/v1"
@@ -62,9 +52,95 @@
 	state.ConsensusParams.Block = &cmproto.BlockParams{}
 	state.ConsensusParams.Block.MaxBytes = 100
 	state.ConsensusParams.Block.MaxGas = 100000
-<<<<<<< HEAD
-	state.Validators = cmtypes.NewValidatorSet(nil)
-=======
+	vKey := ed25519.GenPrivKey()
+	validators := []*cmtypes.Validator{
+		{
+			Address:          vKey.PubKey().Address(),
+			PubKey:           vKey.PubKey(),
+			VotingPower:      int64(100),
+			ProposerPriority: int64(1),
+		},
+	}
+	state.Validators = tmtypes.NewValidatorSet(validators)
+
+	// empty block
+	block := executor.CreateBlock(1, &types.Commit{}, []byte{}, state)
+	require.NotNil(block)
+	assert.Empty(block.Data.Txs)
+	assert.Equal(int64(1), block.SignedHeader.Header.Height())
+
+	// one small Tx
+	err = mpool.CheckTx([]byte{1, 2, 3, 4}, func(r *abci.Response) {}, mempool.TxInfo{})
+	require.NoError(err)
+	block = executor.CreateBlock(2, &types.Commit{}, []byte{}, state)
+	require.NotNil(block)
+	assert.Equal(int64(2), block.SignedHeader.Header.Height())
+	assert.Len(block.Data.Txs, 1)
+
+	// now there are 3 Txs, and only two can fit into single block
+	err = mpool.CheckTx([]byte{4, 5, 6, 7}, func(r *abci.Response) {}, mempool.TxInfo{})
+	require.NoError(err)
+	err = mpool.CheckTx(make([]byte, 100), func(r *abci.Response) {}, mempool.TxInfo{})
+	require.NoError(err)
+	block = executor.CreateBlock(3, &types.Commit{}, []byte{}, state)
+	require.NotNil(block)
+	assert.Len(block.Data.Txs, 2)
+}
+
+func TestCreateBlockWithFraudProofsDisabled(t *testing.T) {
+	doTestCreateBlock(t, false)
+}
+
+func TestCreateBlockWithFraudProofsEnabled(t *testing.T) {
+	doTestCreateBlock(t, true)
+}
+
+func doTestApplyBlock(t *testing.T, fraudProofsEnabled bool) {
+	assert := assert.New(t)
+	require := require.New(t)
+
+	logger := log.TestingLogger()
+
+	app := &mocks.Application{}
+	app.On("CheckTx", mock.Anything).Return(abci.ResponseCheckTx{})
+	app.On("BeginBlock", mock.Anything).Return(abci.ResponseBeginBlock{})
+	app.On("DeliverTx", mock.Anything).Return(abci.ResponseDeliverTx{})
+	app.On("EndBlock", mock.Anything).Return(abci.ResponseEndBlock{})
+	app.On("GenerateFraudProof", mock.Anything).Return(abci.ResponseGenerateFraudProof{})
+	var mockAppHash []byte
+	_, err := rand.Read(mockAppHash[:])
+	require.NoError(err)
+	app.On("GetAppHash", mock.Anything).Return(abci.ResponseGetAppHash{
+		AppHash: mockAppHash[:],
+	})
+	app.On("Commit", mock.Anything).Return(abci.ResponseCommit{
+		Data: mockAppHash[:],
+	})
+
+	client, err := proxy.NewLocalClientCreator(app).NewABCIClient()
+	require.NoError(err)
+	require.NotNil(client)
+
+	nsID := [8]byte{1, 2, 3, 4, 5, 6, 7, 8}
+	chainID := "test"
+
+	mpool := mempoolv1.NewTxMempool(logger, cfg.DefaultMempoolConfig(), proxy.NewAppConnMempool(client, proxy.NopMetrics()), 0)
+	eventBus := cmtypes.NewEventBus()
+	require.NoError(eventBus.Start())
+	executor := NewBlockExecutor([]byte("test address"), nsID, chainID, mpool, proxy.NewAppConnConsensus(client, proxy.NopMetrics()), fraudProofsEnabled, eventBus, logger)
+
+	txQuery, err := query.New("cm.event='Tx'")
+	require.NoError(err)
+	txSub, err := eventBus.Subscribe(context.Background(), "test", txQuery, 1000)
+	require.NoError(err)
+	require.NotNil(txSub)
+
+	headerQuery, err := query.New("cm.event='NewBlockHeader'")
+	require.NoError(err)
+	headerSub, err := eventBus.Subscribe(context.Background(), "test", headerQuery, 100)
+	require.NoError(err)
+	require.NotNil(headerSub)
+
 	vKey := ed25519.GenPrivKey()
 	validators := []*tmtypes.Validator{
 		{
@@ -74,106 +150,10 @@
 			ProposerPriority: int64(1),
 		},
 	}
-	state.Validators = tmtypes.NewValidatorSet(validators)
->>>>>>> acf0090d
-
-	// empty block
-	block := executor.CreateBlock(1, &types.Commit{}, []byte{}, state)
-	require.NotNil(block)
-	assert.Empty(block.Data.Txs)
-	assert.Equal(int64(1), block.SignedHeader.Header.Height())
-
-	// one small Tx
-	err = mpool.CheckTx([]byte{1, 2, 3, 4}, func(r *abci.Response) {}, mempool.TxInfo{})
-	require.NoError(err)
-	block = executor.CreateBlock(2, &types.Commit{}, []byte{}, state)
-	require.NotNil(block)
-	assert.Equal(int64(2), block.SignedHeader.Header.Height())
-	assert.Len(block.Data.Txs, 1)
-
-	// now there are 3 Txs, and only two can fit into single block
-	err = mpool.CheckTx([]byte{4, 5, 6, 7}, func(r *abci.Response) {}, mempool.TxInfo{})
-	require.NoError(err)
-	err = mpool.CheckTx(make([]byte, 100), func(r *abci.Response) {}, mempool.TxInfo{})
-	require.NoError(err)
-	block = executor.CreateBlock(3, &types.Commit{}, []byte{}, state)
-	require.NotNil(block)
-	assert.Len(block.Data.Txs, 2)
-}
-
-func TestCreateBlockWithFraudProofsDisabled(t *testing.T) {
-	doTestCreateBlock(t, false)
-}
-
-func TestCreateBlockWithFraudProofsEnabled(t *testing.T) {
-	doTestCreateBlock(t, true)
-}
-
-func doTestApplyBlock(t *testing.T, fraudProofsEnabled bool) {
-	assert := assert.New(t)
-	require := require.New(t)
-
-	logger := log.TestingLogger()
-
-	app := &mocks.Application{}
-	app.On("CheckTx", mock.Anything).Return(abci.ResponseCheckTx{})
-	app.On("BeginBlock", mock.Anything).Return(abci.ResponseBeginBlock{})
-	app.On("DeliverTx", mock.Anything).Return(abci.ResponseDeliverTx{})
-	app.On("EndBlock", mock.Anything).Return(abci.ResponseEndBlock{})
-	app.On("GenerateFraudProof", mock.Anything).Return(abci.ResponseGenerateFraudProof{})
-	var mockAppHash []byte
-	_, err := rand.Read(mockAppHash[:])
-	require.NoError(err)
-	app.On("GetAppHash", mock.Anything).Return(abci.ResponseGetAppHash{
-		AppHash: mockAppHash[:],
-	})
-	app.On("Commit", mock.Anything).Return(abci.ResponseCommit{
-		Data: mockAppHash[:],
-	})
-
-	client, err := proxy.NewLocalClientCreator(app).NewABCIClient()
-	require.NoError(err)
-	require.NotNil(client)
-
-	nsID := [8]byte{1, 2, 3, 4, 5, 6, 7, 8}
-	chainID := "test"
-
-	mpool := mempoolv1.NewTxMempool(logger, cfg.DefaultMempoolConfig(), proxy.NewAppConnMempool(client, proxy.NopMetrics()), 0)
-	eventBus := cmtypes.NewEventBus()
-	require.NoError(eventBus.Start())
-	executor := NewBlockExecutor([]byte("test address"), nsID, chainID, mpool, proxy.NewAppConnConsensus(client, proxy.NopMetrics()), fraudProofsEnabled, eventBus, logger)
-
-	txQuery, err := query.New("cm.event='Tx'")
-	require.NoError(err)
-	txSub, err := eventBus.Subscribe(context.Background(), "test", txQuery, 1000)
-	require.NoError(err)
-	require.NotNil(txSub)
-
-	headerQuery, err := query.New("cm.event='NewBlockHeader'")
-	require.NoError(err)
-	headerSub, err := eventBus.Subscribe(context.Background(), "test", headerQuery, 100)
-	require.NoError(err)
-	require.NotNil(headerSub)
-
-	vKey := ed25519.GenPrivKey()
-	validators := []*tmtypes.Validator{
-		{
-			Address:          vKey.PubKey().Address(),
-			PubKey:           vKey.PubKey(),
-			VotingPower:      int64(100),
-			ProposerPriority: int64(1),
-		},
-	}
 	state := types.State{
-<<<<<<< HEAD
-		NextValidators: cmtypes.NewValidatorSet(nil),
-		Validators:     cmtypes.NewValidatorSet(nil),
-		LastValidators: cmtypes.NewValidatorSet(nil),
-=======
-		NextValidators: tmtypes.NewValidatorSet(validators),
-		Validators:     tmtypes.NewValidatorSet(validators),
-		LastValidators: tmtypes.NewValidatorSet(validators),
->>>>>>> acf0090d
+		NextValidators: cmtypes.NewValidatorSet(validators),
+		Validators:     cmtypes.NewValidatorSet(validators),
+		LastValidators: cmtypes.NewValidatorSet(validators),
 	}
 	state.InitialHeight = 1
 	state.LastBlockHeight = 0
